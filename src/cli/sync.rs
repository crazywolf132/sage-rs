--- conflicted
+++ resolved
@@ -1,12 +1,8 @@
 use anyhow::Result;
 use clap::Parser;
-
-<<<<<<< HEAD
-/// Arguments for the sync command
-=======
 use crate::{app, git};
 
->>>>>>> 800d2fac
+/// Arguments for the sync command
 #[derive(Parser, Debug)]
 #[clap(after_help = "The sync command is designed to keep your feature branches up-to-date with the default branch.
 It handles the complex workflow of stashing changes, updating branches, and applying the right
@@ -23,9 +19,6 @@
 
 impl SyncArgs {
     pub async fn run(&self) -> Result<()> {
-<<<<<<< HEAD
-        crate::app::sync::sync().await
-=======
         match app::sync::sync() {
             Ok(_) => Ok(()),
             Err(_) => {
@@ -37,6 +30,5 @@
                 Ok(())
             }
         }
->>>>>>> 800d2fac
     }
 }