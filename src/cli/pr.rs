use anyhow::Result;
use clap::{Parser, Subcommand};

use super::Run;
use crate::app;

/// GitHub Pull Request commands
#[derive(Parser, Debug)]
#[clap(after_help = "Authentication is handled automatically using either:
1. The SAGE_GITHUB_TOKEN environment variable
2. The GitHub CLI (gh) if installed and authenticated

See src/gh/README.md for more details on authentication.")]
pub struct PrArgs {
    #[clap(subcommand)]
    pub command: Option<PrCommands>,
}

/// Commands for interacting with GitHub Pull Requests
#[derive(Subcommand, Debug)]
pub enum PrCommands {
    /// Checkout a PR into a local branch
    #[clap(long_about = "Fetches a GitHub pull request and checks it out to a local branch for review and testing.
This command performs several operations automatically:

1. Verifies you're in a git repository
2. Retrieves pull request information from GitHub
3. Creates a local branch with the PR's changes
4. Sets up proper tracking with the remote branch

If the branch already exists locally, it will switch to it and update it with the latest changes
from the remote if the branch is clean.

EXAMPLES:
  sage pr checkout 123                  # Checkout PR #123 using the PR's branch name
  sage pr checkout 123 feature/test     # Checkout PR #123 to a branch named 'feature/test'")]
    Checkout(PrCheckoutArgs),
<<<<<<< HEAD
    
    /// Show status and details of a pull request
    #[clap(long_about = "Displays detailed information about a GitHub pull request, including:

1. PR title, description, and URL
2. Current status (open, closed, merged)
3. Source and target branches
4. CI check status with visual indicators
5. Recent commits with authors

If no PR number is provided, it attempts to find a PR associated with the current branch.
This is useful for quickly checking the status of the PR you're currently working on.

EXAMPLES:
  sage pr status         # Show status of PR associated with current branch
  sage pr status 456     # Show status of PR #456")]
=======
    /// Check the status of a PR
>>>>>>> 800d2fac
    Status(PrStatusArgs),
    /// Create a new PR
    Create(PrCreateArgs),
}

#[derive(Parser, Debug)]
pub struct PrCheckoutArgs {
    /// The PR number to checkout
    #[clap(value_parser, long_help = "The pull request number to checkout. This must be a valid PR number for the current repository.")]
    pub pr_number: u64,

    /// The name of the local branch to create
    #[clap(value_parser, long_help = "Optional custom name for the local branch to create. If not provided, the PR's original branch name will be used.")]
    pub branch_name: Option<String>,
}

#[derive(Parser, Debug)]
pub struct PrStatusArgs {
    /// The PR number to check status for
    #[clap(value_parser, long_help = "Optional PR number to check status for. If not provided, attempts to find a PR associated with the current branch.")]
    pub pr_number: Option<u64>,
}

#[derive(Parser, Debug)]
pub struct PrCreateArgs {
    /// The title for the PR
    #[clap(short, long)]
    pub title: Option<String>,

    /// The body for the PR
    #[clap(short, long)]
    pub body: Option<String>,

    /// The base branch for the PR
    #[clap(short, long)]
    pub base_branch: Option<String>,

    /// The head branch for the PR
    #[clap(short, long)]
    pub head_branch: Option<String>,

    /// Toggle the PR as draft
    #[clap(long)]
    pub draft: Option<bool>,
}

impl Run for PrArgs {
    async fn run(&self) -> Result<()> {
        match &self.command {
            Some(PrCommands::Checkout(args)) => pr_checkout(args).await,
            Some(PrCommands::Status(args)) => pr_status(args).await,
            Some(PrCommands::Create(args)) => pr_create(args).await,
            None => pr_status(&PrStatusArgs { pr_number: None }).await,
        }
    }
}

/// Checkout a PR to a local branch
///
/// This function fetches a GitHub pull request and checks it out to a local branch.
/// It handles authentication, fetching PR data, and creating/updating the local branch.
/// If the branch already exists, it will switch to it and update it with the latest changes.
async fn pr_checkout(args: &PrCheckoutArgs) -> Result<()> {
    app::pull_checkout::pull_checkout(args.pr_number, args.branch_name.clone()).await?;
    Ok(())
}

/// Check the status of a PR
///
/// This function displays detailed information about a GitHub pull request,
/// including its status, description, CI checks, and recent commits.
/// If no PR number is provided, it attempts to find a PR associated with the current branch.
async fn pr_status(args: &PrStatusArgs) -> Result<()> {
    app::pull_status::pull_status(args.pr_number).await?;
    Ok(())
}

async fn pr_create(args: &PrCreateArgs) -> Result<()> {
    // Use interactive mode if any required fields are missing
    let interactive = args.title.is_none() || args.body.is_none();
    
    app::pull_create::pull_create(
        args.title.clone(),
        args.body.clone(),
        args.base_branch.clone(),
        args.head_branch.clone(),
        args.draft.unwrap_or(false),
        interactive,
    )
    .await?;
    Ok(())
}<|MERGE_RESOLUTION|>--- conflicted
+++ resolved
@@ -35,7 +35,6 @@
   sage pr checkout 123                  # Checkout PR #123 using the PR's branch name
   sage pr checkout 123 feature/test     # Checkout PR #123 to a branch named 'feature/test'")]
     Checkout(PrCheckoutArgs),
-<<<<<<< HEAD
     
     /// Show status and details of a pull request
     #[clap(long_about = "Displays detailed information about a GitHub pull request, including:
@@ -52,9 +51,7 @@
 EXAMPLES:
   sage pr status         # Show status of PR associated with current branch
   sage pr status 456     # Show status of PR #456")]
-=======
-    /// Check the status of a PR
->>>>>>> 800d2fac
+
     Status(PrStatusArgs),
     /// Create a new PR
     Create(PrCreateArgs),
